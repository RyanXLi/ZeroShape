--- conflicted
+++ resolved
@@ -46,11 +46,7 @@
 eval:
     batch_size: 2
     brute_force: false
-<<<<<<< HEAD
     n_vis: 4
-=======
-    n_vis: 2
->>>>>>> b8f621e4
     vox_res: 64
     num_points: 10000
     range: [-1.5,1.5]
